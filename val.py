--- conflicted
+++ resolved
@@ -48,21 +48,13 @@
 
     # params of evaluate
     parser.add_argument(
-<<<<<<< HEAD
-        "--config", dest="cfg", help="The config file.", default='configs/dff/dff_resnet18_os8_cityscapes_1024x1024_80k.yml', type=str)
-=======
         "--config", dest="cfg", help="The config file.", default='configs/trianglenet/trianglenet_resnet18_os8_cityscapes_1024x1024_150k.yml', type=str)
->>>>>>> 615783d6
     parser.add_argument(
         '--model_path',
         dest='model_path',
         help='The path of model for evaluation',
         type=str,
-<<<<<<< HEAD
-        default='output/dff-with-transfer-simple/70.44/model.pdparams')
-=======
         default='output/trianglenet/model.pdparams')
->>>>>>> 615783d6
     parser.add_argument(
         '--num_workers',
         dest='num_workers',
