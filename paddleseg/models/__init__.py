# Copyright (c) 2020 PaddlePaddle Authors. All Rights Reserved.
#
# Licensed under the Apache License, Version 2.0 (the "License");
# you may not use this file except in compliance with the License.
# You may obtain a copy of the License at
#
#    http://www.apache.org/licenses/LICENSE-2.0
#
# Unless required by applicable law or agreed to in writing, software
# distributed under the License is distributed on an "AS IS" BASIS,
# WITHOUT WARRANTIES OR CONDITIONS OF ANY KIND, either express or implied.
# See the License for the specific language governing permissions and
# limitations under the License.

from .backbones import *
from .losses import *

from .ann import *
from .bisenet import *
from .danet import *
from .deeplab import *
from .fast_scnn import *
from .fcn import *
from .gcnet import *
from .ocrnet import *
from .pspnet import *
from .gscnn import GSCNN
from .unet import UNet
from .hardnet import HarDNet
from .u2net import U2Net, U2Netp
from .attention_unet import AttentionUNet
from .unet_plusplus import UNetPlusPlus
from .unet_3plus import UNet3Plus
from .decoupled_segnet import DecoupledSegNet
from .emanet import *
from .isanet import *
from .dnlnet import *
from .setr import *
from .sfnet import *
from .ppseg_lite import *
from .mla_transformer import MLATransformer
from .portraitnet import PortraitNet
<<<<<<< HEAD
from .dff import *
=======
from .trianglenet import *
>>>>>>> 615783d6
<|MERGE_RESOLUTION|>--- conflicted
+++ resolved
@@ -40,8 +40,4 @@
 from .ppseg_lite import *
 from .mla_transformer import MLATransformer
 from .portraitnet import PortraitNet
-<<<<<<< HEAD
-from .dff import *
-=======
-from .trianglenet import *
->>>>>>> 615783d6
+from .trianglenet import *