# Copyright (c) 2020 PaddlePaddle Authors. All Rights Reserved.
#
# Licensed under the Apache License, Version 2.0 (the "License");
# you may not use this file except in compliance with the License.
# You may obtain a copy of the License at
#
#    http://www.apache.org/licenses/LICENSE-2.0
#
# Unless required by applicable law or agreed to in writing, software
# distributed under the License is distributed on an "AS IS" BASIS,
# WITHOUT WARRANTIES OR CONDITIONS OF ANY KIND, either express or implied.
# See the License for the specific language governing permissions and
# limitations under the License.

import argparse
import random

import paddle
import numpy as np

from paddleseg.cvlibs import manager, Config
from paddleseg.utils import get_sys_env, logger, config_check
from paddleseg.core import train


def parse_args():
    parser = argparse.ArgumentParser(description='Model training')
    # params of training
    parser.add_argument(
<<<<<<< HEAD
        "--config", dest="cfg", help="The config file.", default='configs/dff/dff_resnet18_os8_floodnet_713x713_80k.yml', type=str)
=======
        "--config", dest="cfg", help="The config file.", default='configs/trianglenet/trianglenet_resnet18_os8_cityscapes_1024x1024_150k.yml', type=str)
>>>>>>> 615783d6
    parser.add_argument(
        '--iters',
        dest='iters',
        help='iters for training',
        type=int,
        default=1)
    parser.add_argument(
        '--batch_size',
        dest='batch_size',
        help='Mini batch size of one gpu or cpu',
        type=int,
        default=2)
    parser.add_argument(
        '--learning_rate',
        dest='learning_rate',
        help='Learning rate',
        type=float,
        default=None)
    parser.add_argument(
        '--save_interval',
        dest='save_interval',
        help='How many iters to save a model snapshot once during training.',
        type=int,
        default=1000)
    parser.add_argument(
        '--resume_model',
        dest='resume_model',
        help='The path of resume model',
        type=str,
        default=None)
    parser.add_argument(
        '--save_dir',
        dest='save_dir',
        help='The directory for saving the model snapshot',
        type=str,
<<<<<<< HEAD
        default='./output/dff/floodnet')
=======
        default='./output/trianglenet')
>>>>>>> 615783d6
    parser.add_argument(
        '--keep_checkpoint_max',
        dest='keep_checkpoint_max',
        help='Maximum number of checkpoints to save',
        type=int,
        default=5)
    parser.add_argument(
        '--num_workers',
        dest='num_workers',
        help='Num workers for data loader',
        type=int,
        default=0)
    parser.add_argument(
        '--do_eval',
        dest='do_eval',
        help='Eval while training',
        action='store_true')
    parser.add_argument(
        '--log_iters',
        dest='log_iters',
        help='Display logging information at every log_iters',
        default=10,
        type=int)
    parser.add_argument(
        '--use_vdl',
        dest='use_vdl',
        help='Whether to record the data to VisualDL during training',
        action='store_true')
    parser.add_argument(
        '--seed',
        dest='seed',
        help='Set the random seed during training.',
        default=None,
        type=int)
    parser.add_argument(
        '--fp16', dest='fp16', help='Whther to use amp', action='store_true')
    parser.add_argument(
        '--data_format',
        dest='data_format',
        help=
        'Data format that specifies the layout of input. It can be "NCHW" or "NHWC". Default: "NCHW".',
        type=str,
        default='NCHW')

    return parser.parse_args()


def main(args):

    if args.seed is not None:
        paddle.seed(args.seed)
        np.random.seed(args.seed)
        random.seed(args.seed)

    env_info = get_sys_env()
    info = ['{}: {}'.format(k, v) for k, v in env_info.items()]
    info = '\n'.join(['', format('Environment Information', '-^48s')] + info +
                     ['-' * 48])
    logger.info(info)

    place = 'gpu' if env_info['Paddle compiled with cuda'] and env_info[
        'GPUs used'] else 'cpu'

    paddle.set_device(place)
    if not args.cfg:
        raise RuntimeError('No configuration file specified.')

    cfg = Config(
        args.cfg,
        learning_rate=args.learning_rate,
        iters=args.iters,
        batch_size=args.batch_size)

    # Only support for the DeepLabv3+ model
    if args.data_format == 'NHWC':
        if cfg.dic['model']['type'] != 'DeepLabV3P':
            raise ValueError(
                'The "NHWC" data format only support the DeepLabV3P model!')
        cfg.dic['model']['data_format'] = args.data_format
        cfg.dic['model']['backbone']['data_format'] = args.data_format
        loss_len = len(cfg.dic['loss']['types'])
        for i in range(loss_len):
            cfg.dic['loss']['types'][i]['data_format'] = args.data_format

    train_dataset = cfg.train_dataset
    if train_dataset is None:
        raise RuntimeError(
            'The training dataset is not specified in the configuration file.')
    elif len(train_dataset) == 0:
        raise ValueError(
            'The length of train_dataset is 0. Please check if your dataset is valid'
        )
    val_dataset = cfg.val_dataset if args.do_eval else None
    losses = cfg.loss

    msg = '\n---------------Config Information---------------\n'
    msg += str(cfg)
    msg += '------------------------------------------------'
    logger.info(msg)

    config_check(cfg, train_dataset=train_dataset, val_dataset=val_dataset)

    train(
        cfg.model,
        train_dataset,
        val_dataset=val_dataset,
        optimizer=cfg.optimizer,
        save_dir=args.save_dir,
        iters=cfg.iters,
        batch_size=cfg.batch_size,
        resume_model=args.resume_model,
        save_interval=args.save_interval,
        log_iters=args.log_iters,
        num_workers=args.num_workers,
        use_vdl=args.use_vdl,
        losses=losses,
        keep_checkpoint_max=args.keep_checkpoint_max,
        test_config=cfg.test_config,
        fp16=args.fp16)


if __name__ == '__main__':
    args = parse_args()
    main(args)<|MERGE_RESOLUTION|>--- conflicted
+++ resolved
@@ -27,11 +27,7 @@
     parser = argparse.ArgumentParser(description='Model training')
     # params of training
     parser.add_argument(
-<<<<<<< HEAD
-        "--config", dest="cfg", help="The config file.", default='configs/dff/dff_resnet18_os8_floodnet_713x713_80k.yml', type=str)
-=======
         "--config", dest="cfg", help="The config file.", default='configs/trianglenet/trianglenet_resnet18_os8_cityscapes_1024x1024_150k.yml', type=str)
->>>>>>> 615783d6
     parser.add_argument(
         '--iters',
         dest='iters',
@@ -67,11 +63,7 @@
         dest='save_dir',
         help='The directory for saving the model snapshot',
         type=str,
-<<<<<<< HEAD
-        default='./output/dff/floodnet')
-=======
         default='./output/trianglenet')
->>>>>>> 615783d6
     parser.add_argument(
         '--keep_checkpoint_max',
         dest='keep_checkpoint_max',
