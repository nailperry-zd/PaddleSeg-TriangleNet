--- conflicted
+++ resolved
@@ -27,17 +27,13 @@
 
     # params of prediction
     parser.add_argument(
-<<<<<<< HEAD
-        "--config", dest="cfg", help="The config file.", default='configs/dff/dff_resnet18_os8_cityscapes_1024x1024_80k.yml', type=str)
-=======
         "--config", dest="cfg", help="The config file.", default='configs/trianglenet/trianglenet_resnet18_os8_cityscapes_1024x1024_150k.yml', type=str)
->>>>>>> 615783d6
     parser.add_argument(
         '--model_path',
         dest='model_path',
         help='The path of model for prediction',
         type=str,
-        default='output/prior-fcn-with-dff-train-jointly-w-fuse-78.13-as-pretrained/79.00/model.pdparams')
+        default=None)
     parser.add_argument(
         '--image_path',
         dest='image_path',
@@ -50,11 +46,7 @@
         dest='save_dir',
         help='The directory for saving the predicted results',
         type=str,
-<<<<<<< HEAD
-        default='./output/prior-fcn-with-dff-train-jointly-w-fuse-78.13-as-pretrained/79.00')
-=======
-        default=None)
->>>>>>> 615783d6
+        default=None)
 
     # augment for prediction
     parser.add_argument(
